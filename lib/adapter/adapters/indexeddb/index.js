import { getGlobalObject, inputRecord, outputRecord,
<<<<<<< HEAD
  matchByField, sortByField, idDelimiter } from './helpers'
=======
  matchByField, sortByField, exclude } from './helpers'
>>>>>>> 32718970


const { indexedDB } = getGlobalObject()


/**
 * IndexedDB adapter, optimized for browser. Available options:
 *
 * - `name`: Name of the database to connect to.
 */
export default Adapter => class IndexedDBAdapter extends Adapter {

  connect () {
    const { recordTypes, options, keys } = this
    const name = options.name || 'fortune'
    const request = indexedDB.open(name)

    return new Promise((resolve, reject) => {
      request.onerror = reject
      request.onupgradeneeded = event => {
        const db = event.target.result

        for (let type in recordTypes)
          if (!~Array.prototype.indexOf.call(db.objectStoreNames, type))
            db.createObjectStore(type, { keyPath: keys.primary })
      }
      request.onsuccess = () => {
        this.db = request.result
        return resolve()
      }
    })
  }


  disconnect () {
    this.db.close()
    return Promise.resolve()
  }


  create (type, records) {
    records = records.map(inputRecord.bind(this, type))

    const { db, errors } = this
    const transaction = db.transaction(type, 'readwrite')
    const objectStore = transaction.objectStore(type)

    return Promise.all(records.map(record => new Promise((resolve, reject) => {
      const request = objectStore.add(record)
      request.onsuccess = resolve
      request.onerror = event => {
        if (event.target.error.name === 'ConstraintError')
          return reject(new errors.ConflictError(
            `Unique key constraint violated.`))

        return reject(event.target.error)
      }
    })))

    .then(() => records.map(outputRecord.bind(this, type)))
  }


  find (type, ids, options = {}) {
    // Handle no-op.
    if (ids && !ids.length) return super.find()

    const { db, recordTypes, keys, errors } = this
    const transaction = db.transaction(type, 'readonly')
    const objectStore = transaction.objectStore(type)
    const records = []
    let count = 0

    return (ids ? new Promise((resolve, reject) => {
      let counter = 0
      const verifyGet = event => {
        const record = event.target.result
        if (record) {
          records.push(record)
          count++
        }
        counter++
        if (counter === ids.length) return resolve(records)
      }

      for (let id of ids) {
        const request = objectStore.get(type + idDelimiter + id)
        request.onsuccess = verifyGet
        request.onerror = reject
      }
    }) : new Promise((resolve, reject) => {
      const cursor = objectStore.openCursor()
      cursor.onsuccess = event => {
        const iterator = event.target.result
        if (iterator) {
          count++
          records.push(iterator.value)
          return iterator.continue()
        }
        return resolve(records)
      }
      cursor.onerror = reject
    }))

    .then(records => {
      // Unfortunately, IndexedDB doesn't have native support for most of what
      // we want to query for, so we have to implement it ourselves.

      if ('match' in options) {
        records = records.filter(matchByField.bind(this,
          recordTypes[type], options.match))
        count = records.length
      }

      if ('fields' in options) {
        const isInclude = Object.keys(options.fields)
          .every(field => options.fields[field])
        const isExclude = Object.keys(options.fields)
          .every(field => !options.fields[field])

        if (!(isInclude || isExclude))
          throw new errors.BadRequestError(`Fields format is invalid.`)

        for (let record of records) for (let field in record) {
          if (field === keys.primary) continue
          if ((isInclude && !(field in options.fields)) ||
            (isExclude && field in options.fields))
            delete record[field]
        }
      }

      for (let field in options.sort)
        records = records.sort(sortByField.bind(this,
          recordTypes[type][field], field, options.sort[field]))

      if ('limit' in options || 'offset' in options)
        records = records.slice(options.offset,
          options.offset && options.limit ?
          options.offset + options.limit : options.limit)

      const result = records.map(outputRecord.bind(this, type))
      result.count = count
      return result
    })
  }


  update (type, updates) {
    if (!updates.length) return super.update()

    const { db, keys } = this
    const transaction = db.transaction(type, 'readwrite')
    const objectStore = transaction.objectStore(type)
    let found = 0
    let count = 0
    let done = 0

    return new Promise((resolve, reject) => {
      for (let update of updates) {
        const getRequest = objectStore.get(
          type + idDelimiter + update[keys.primary])
        getRequest.onerror = reject
        getRequest.onsuccess = doUpdate.bind(null, update)
      }

      function doUpdate (update, event) {
        found++

        const record = event.target.result

        // If we found all records and there's nothing to update,
        // resolve with 0.
        if (!record)
          return found === updates.length && !count ? resolve(0) : null

        count++

        for (let field in update.replace)
          record[field] = update.replace[field]

        for (let field in update.push) {
          const value = update.push[field]
          if (Array.isArray(value)) record[field].push(...value)
          else record[field].push(value)
        }

        for (let field in update.pull) {
          const value = update.pull[field]
          record[field] = record[field].filter(exclude.bind(null,
            Array.isArray(value) ? value : [ value ]))
        }

        const putRequest = objectStore.put(record)
        putRequest.onerror = reject
        putRequest.onsuccess = () => {
          done++
          if (done === found) return resolve(count)
        }
      }
    })
  }


  delete (type, ids) {
    if (ids && !ids.length) return super.delete()

    const { db } = this
    const transaction = db.transaction(type, 'readwrite')
    const objectStore = transaction.objectStore(type)

    if (ids)
      return new Promise((resolve, reject) => {
        const idSet = new Set()
        let count = 0

        // In order to ensure correct execution order, use 2 loops.

        for (let id of ids) {
          const getRequest = objectStore.get(type + idDelimiter + id)
          getRequest.onsuccess = verifyGet.bind(null, id)
          getRequest.onerror = reject
        }

        for (let id of ids) {
          const deleteRequest = objectStore.delete(type + idDelimiter + id)
          deleteRequest.onsuccess = verifyDelete.bind(null, id)
          deleteRequest.onerror = reject
        }

        function verifyDelete (id) {
          if (idSet.has(id)) count++
          if (count === idSet.size) return resolve(count)
        }

        function verifyGet (id, event) {
          if (event.target.result) idSet.add(id)
        }
      })

    return new Promise((resolve, reject) => {
      let count

      const countRequest = objectStore.count()
      countRequest.onsuccess = () => count = countRequest.result
      countRequest.onerror = reject

      const clearRequest = objectStore.clear()
      clearRequest.onsuccess = () => resolve(count)
      clearRequest.onerror = reject
    })
  }

}<|MERGE_RESOLUTION|>--- conflicted
+++ resolved
@@ -1,9 +1,5 @@
 import { getGlobalObject, inputRecord, outputRecord,
-<<<<<<< HEAD
-  matchByField, sortByField, idDelimiter } from './helpers'
-=======
-  matchByField, sortByField, exclude } from './helpers'
->>>>>>> 32718970
+  matchByField, sortByField, idDelimiter, exclude } from './helpers'
 
 
 const { indexedDB } = getGlobalObject()
